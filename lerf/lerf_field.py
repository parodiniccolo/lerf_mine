from typing import Dict, List, Optional, Tuple
import sys

import numpy as np
import torch
import open3d as o3d
from lerf.lerf_fieldheadnames import LERFFieldHeadNames
from torch import nn, Tensor
from torch.nn.parameter import Parameter
from jaxtyping import Float
import sys

from nerfstudio.cameras.rays import RaySamples
from nerfstudio.data.scene_box import SceneBox
from nerfstudio.field_components.activations import trunc_exp
from nerfstudio.field_components.field_heads import FieldHeadNames
from nerfstudio.field_components.spatial_distortions import (
    SceneContraction,
    SpatialDistortion,
)
from nerfstudio.fields.base_field import Field

try:
    import tinycudann as tcnn
except ImportError:
    pass
except EnvironmentError as _exp:
    if "Unknown compute capability" not in _exp.args[0]:
        raise _exp
    print("Could not load tinycudann: " + str(_exp), file=sys.stderr)


class LERFField(Field):
    def __init__(
        self,
        grid_layers,
        grid_sizes,
        grid_resolutions,
        clip_n_dims: int,
        spatial_distortion: SpatialDistortion = SceneContraction(),
    ):
        super().__init__()
        assert len(grid_layers) == len(grid_sizes) and len(grid_resolutions) == len(grid_layers)
        self.spatial_distortion = spatial_distortion
        self.clip_encs = torch.nn.ModuleList(
            [
                LERFField._get_encoding(
                    grid_resolutions[i][0], grid_resolutions[i][1], grid_layers[i], indim=3, hash_size=grid_sizes[i]
                )
                for i in range(len(grid_layers))
            ]
        )
        tot_out_dims = sum([e.n_output_dims for e in self.clip_encs])

        self.clip_net = tcnn.Network(
            n_input_dims=tot_out_dims + 1,
            n_output_dims=clip_n_dims,
            network_config={
                "otype": "CutlassMLP",
                "activation": "ReLU",
                "output_activation": "None",
                "n_neurons": 256,
                "n_hidden_layers": 4,
            },
        )

        self.dino_net = tcnn.Network(
            n_input_dims=tot_out_dims,
            n_output_dims=384,
            network_config={
                "otype": "CutlassMLP",
                "activation": "ReLU",
                "output_activation": "None",
                "n_neurons": 256,
                "n_hidden_layers": 1,
            },
        )

    @staticmethod
    def _get_encoding(start_res, end_res, levels, indim=3, hash_size=19):
        growth = np.exp((np.log(end_res) - np.log(start_res)) / (levels - 1))
        enc = tcnn.Encoding(
            n_input_dims=indim,
            encoding_config={
                "otype": "HashGrid",
                "n_levels": levels,
                "n_features_per_level": 8,
                "log2_hashmap_size": hash_size,
                "base_resolution": start_res,
                "per_level_scale": growth,
            },
        )
        return enc

<<<<<<< HEAD
    def get_outputs(self, ray_samples: RaySamples, clip_scales) -> Dict[LERFFieldHeadNames, Float[Tensor, "bs dim"]]:
=======
    def get_outputs_mesh_vertices(self, batch_size: int, mesh_vertices, clip_scales):
        """
            batch_size: int
            mesh_vertices: Tensor Size (1, batch_size, 3)
            clip_scales: Tensor Size (1, batch_size, 1)
        """
        outputs = {}

        positions = mesh_vertices
        # positions = positions.to(self.device)
        # positions = self.spatial_distortion(positions)
        # positions = (positions + 2.0) / 4.0

        xs = [e(positions.view(-1, 3)) for e in self.clip_encs]
        x = torch.concat(xs, dim=-1)

        outputs[LERFFieldHeadNames.HASHGRID] = x.view(*(1, batch_size), -1)

        clip_pass = self.clip_net(torch.cat([x, clip_scales.view(-1, 1)],
                                            dim=-1)).view(*(1, batch_size), -1)

        outputs[LERFFieldHeadNames.CLIP] = clip_pass / clip_pass.norm(dim=-1, keepdim=True)

        dino_pass = self.dino_net(x).view(*(1, batch_size), -1)
        outputs[LERFFieldHeadNames.DINO] = dino_pass

        return outputs

    def get_outputs(self, ray_samples: RaySamples, clip_scales) -> Dict[LERFFieldHeadNames, TensorType]:
>>>>>>> 9d32839e
        # random scales, one scale
        outputs = {}

        # 4096 24 3
        positions = ray_samples.frustums.get_positions().detach()
        positions = self.spatial_distortion(positions)
        positions = (positions + 2.0) / 4.0

        xs = [e(positions.view(-1, 3)) for e in self.clip_encs]
        x = torch.concat(xs, dim=-1)

        outputs[LERFFieldHeadNames.HASHGRID] = x.view(*ray_samples.frustums.shape, -1)

        clip_pass = self.clip_net(torch.cat([x, clip_scales.view(-1, 1)], dim=-1)).view(*ray_samples.frustums.shape, -1)
        outputs[LERFFieldHeadNames.CLIP] = clip_pass / clip_pass.norm(dim=-1, keepdim=True)
        # 4096 24 512
        dino_pass = self.dino_net(x).view(*ray_samples.frustums.shape, -1)
        outputs[LERFFieldHeadNames.DINO] = dino_pass

        return outputs

    def get_output_from_hashgrid(self, ray_samples: RaySamples, hashgrid_field, scale):
        # designated scales, run outputs for each scale
        hashgrid_field = hashgrid_field.view(-1, self.clip_net.n_input_dims - 1)
        clip_pass = self.clip_net(torch.cat([hashgrid_field, scale.view(-1, 1)], dim=-1)).view(
            *ray_samples.frustums.shape, -1
        )
        output = clip_pass / clip_pass.norm(dim=-1, keepdim=True)
        # 4096 24 512
        return output<|MERGE_RESOLUTION|>--- conflicted
+++ resolved
@@ -92,9 +92,6 @@
         )
         return enc
 
-<<<<<<< HEAD
-    def get_outputs(self, ray_samples: RaySamples, clip_scales) -> Dict[LERFFieldHeadNames, Float[Tensor, "bs dim"]]:
-=======
     def get_outputs_mesh_vertices(self, batch_size: int, mesh_vertices, clip_scales):
         """
             batch_size: int
@@ -124,7 +121,6 @@
         return outputs
 
     def get_outputs(self, ray_samples: RaySamples, clip_scales) -> Dict[LERFFieldHeadNames, TensorType]:
->>>>>>> 9d32839e
         # random scales, one scale
         outputs = {}
 
